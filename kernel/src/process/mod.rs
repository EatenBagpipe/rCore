--- conflicted
+++ resolved
@@ -1,4 +1,3 @@
-<<<<<<< HEAD
 use spin::Mutex;
 pub use self::context::ContextImpl;
 pub use ucore_process::*;
@@ -20,16 +19,6 @@
             PROCESSORS[cpu_id].init(cpu_id, ContextImpl::new_init(), manager.clone());
         }
     }
-=======
-use spin::Once;
-use sync::{Mutex, MutexGuard, SpinNoIrq, SpinNoIrqLock};
-pub use self::context::Context;
-pub use ucore_process::processor::{*, Context as _whatever};
-pub use ucore_process::scheduler::*;
-pub use ucore_process::thread::*;
-
-mod context;
->>>>>>> 5610d0bd
 
     extern fn idle(_arg: usize) -> ! {
         loop { cpu::halt(); }
@@ -39,27 +28,6 @@
     }
     crate::shell::run_user_shell();
 
-<<<<<<< HEAD
-=======
-pub fn init() {
-    PROCESSOR.call_once(|| {
-        SpinNoIrqLock::new({
-            let mut processor = Processor::new(
-                unsafe { Context::new_init() },
-                // NOTE: max_time_slice <= 5 to ensure 'priority' test pass
-                StrideScheduler::new(5),
-            );
-            extern "C" fn idle(arg: usize) -> ! {
-                loop {
-                    #[cfg(target_arch = "aarch64")]
-                    unsafe { asm!("wfi" :::: "volatile") }
-                }
-            }
-            processor.add(Context::new_kernel(idle, 0));
-            processor
-        })
-    });
->>>>>>> 5610d0bd
     info!("process init end");
 }
 
