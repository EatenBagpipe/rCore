--- conflicted
+++ resolved
@@ -6,11 +6,7 @@
 use crate::net::Socket;
 use crate::syscall::{SysError, SysResult};
 use alloc::boxed::Box;
-<<<<<<< HEAD
-use rcore_fs::vfs::PollStatus;
-=======
 use rcore_fs::vfs::{MMapArea, PollStatus};
->>>>>>> 5031405f
 
 // TODO: merge FileLike to FileHandle ?
 // TODO: fix dup and remove Clone
