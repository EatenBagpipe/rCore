--- conflicted
+++ resolved
@@ -153,8 +153,7 @@
     /// Pop all callee-saved registers, then return to the target.
     #[naked]
     #[inline(never)]
-<<<<<<< HEAD
-    pub unsafe extern fn switch(&mut self, target: &mut Self) {
+    pub unsafe extern fn switch(&mut self, _target: &mut Self) {
         #[cfg(target_arch = "riscv32")]
         asm!(r"
         .equ XLENB, 4
@@ -174,11 +173,6 @@
             sd \reg, \mem
         .endm");
         asm!("
-=======
-    pub unsafe extern fn switch(&mut self, _target: &mut Self) {
-        asm!(
-        "
->>>>>>> 64a00d49
         // save from's registers
         addi  sp, sp, (-XLENB*14)
         Store sp, 0(a0)
