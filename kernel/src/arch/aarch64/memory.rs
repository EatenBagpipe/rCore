--- conflicted
+++ resolved
@@ -99,21 +99,12 @@
 
 /// remap kernel page table after all initialization.
 fn remap_the_kernel() {
-<<<<<<< HEAD
-    let mut ms = unsafe { MemorySet::new_bare() };
+    let mut ms = MemorySet::new_bare();
     ms.push(0, bootstacktop as usize, Linear::new(0, MemoryAttr::default()), "kstack");
     ms.push(stext as usize, etext as usize, Linear::new(0, MemoryAttr::default().execute().readonly()), "text");
     ms.push(sdata as usize, edata as usize, Linear::new(0, MemoryAttr::default()), "data");
     ms.push(srodata as usize, erodata as usize, Linear::new(0, MemoryAttr::default().readonly()), "rodata");
     ms.push(sbss as usize, ebss as usize, Linear::new(0, MemoryAttr::default()), "bss");
-=======
-    let mut ms = MemorySet::new_bare();
-    ms.push(MemoryArea::new_identity(0, bootstacktop as usize, MemoryAttr::default(), "kstack"));
-    ms.push(MemoryArea::new_identity(stext as usize, etext as usize, MemoryAttr::default().execute().readonly(), "text"));
-    ms.push(MemoryArea::new_identity(sdata as usize, edata as usize, MemoryAttr::default(), "data"));
-    ms.push(MemoryArea::new_identity(srodata as usize, erodata as usize, MemoryAttr::default().readonly(), "rodata"));
-    ms.push(MemoryArea::new_identity(sbss as usize, ebss as usize, MemoryAttr::default(), "bss"));
->>>>>>> f76a604b
 
     use super::board::{IO_REMAP_BASE, IO_REMAP_END};
     ms.push(IO_REMAP_BASE, IO_REMAP_END, Linear::new(0, MemoryAttr::default().mmio()), "io_remap");
